--- conflicted
+++ resolved
@@ -30,21 +30,12 @@
 
 ## Usage
 
-<<<<<<< HEAD
-[![Open your Home Assistant instance and open a repository inside the Home Assistant Community Store.](https://my.home-assistant.io/badges/hacs_repository.svg)](https://my.home-assistant.io/redirect/hacs_repository/?owner=greghesp&repository=ha-evonic)
-=======
 [![Open your Home Assistant instance and open a repository inside the Home Assistant Community Store.](https://my.home-assistant.io/badges/hacs_repository.svg)](https://my.home-assistant.io/redirect/hacs_repository/?owner=greghesp&repository=ha-evonic&category=Integration)
->>>>>>> ae842b71
 
 To install, search for `Evonic` in the HACS default repositories, or click the badge above.
 
-<<<<<<< HEAD
 As this integration does not use cloud services, there isn't a way to get the device IP address automatically. 
 It if therefore recommended giving your fire a static IP address to prevent the connection for breaking in the event the fires IP address changes.
-=======
-As this integration does not use cloud services, there isn't currenty a way to get the device IP address automatically (coming soon)
-It is also recommend to give your fire a static IP address to prevent the connection for breaking in the event the fires IP address changes.
->>>>>>> ae842b71
 
 ## Release Notes
 **0.2.0**
